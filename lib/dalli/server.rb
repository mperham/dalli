--- conflicted
+++ resolved
@@ -22,11 +22,7 @@
       :value_max_bytes => 1024 * 1024,
       :username => nil,
       :password => nil,
-<<<<<<< HEAD
-=======
-      :async => false,
       :keepalive => false
->>>>>>> a30e4e68
     }
 
     def initialize(attribs, options = {})
@@ -392,18 +388,7 @@
       Dalli.logger.debug { "Dalli::Server#connect #{hostname}:#{port}" }
 
       begin
-<<<<<<< HEAD
-        @sock = KSocket.open(hostname, port, :timeout => options[:socket_timeout])
-=======
-        if @hostname =~ /^\//
-          @sock = USocket.new(hostname)
-        elsif options[:async]
-          raise Dalli::DalliError, "EM support not enabled, as em-synchrony is not installed." if not defined?(AsyncSocket)
-          @sock = AsyncSocket.open(hostname, port, :timeout => options[:socket_timeout])
-        else
-          @sock = KSocket.open(hostname, port, :timeout => options[:socket_timeout], :keepalive => options[:keepalive])
-        end
->>>>>>> a30e4e68
+        @sock = KSocket.open(hostname, port, options)
         @version = version # trigger actual connect
         sasl_authentication if need_auth?
         up!
